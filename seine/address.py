"""
Classes to represent Ethernet, IPv4, IPv6 addresses and address ranges
"""

import struct
import string

# Maximum value available with 32 bits
UINT_MAX = 2**32-1
U128_MAX = 2**128-1

ADDRESS_CLASS_DEFAULT = 'normal'
ADDRESS_CLASS_MAP = {
    'loopback':     ['127.0.0.0/8'],
    'link-local':   ['169.254.0.0/16'],
    'multicast':    ['224.0.0.0/4'],
    'reserved':     ['240.0.0.0/4'],
    'rfc1918':      ['10.0.0.0/8',' 172.16.0.0/12','192.168.0.0/16'],
    'special':      ['0.0.0.0/32','255.255.255.255/32'],
}

try:
    type(bin)
except NameError:
    def bin(str,pad32bits=True):
        if type(str) not in [int,long]:
            str = long(str)
        t={
            '0':'000','1':'001','2':'010','3':'011',
            '4':'100','5':'101','6':'110','7':'111'
        }
        s=''
        for c in oct(str).rstrip('L')[1:]:
            s+=t[c]
        s = s.lstrip('0')
        if pad32bits and len(s) < 32:
            s = '0'*(32-len(s)) + s
        return s

def isEthernetMACAddress(value):
    try:
        EthernetMACAddress(value)
    except ValueError:
        return False
    return True

class EthernetMACAddress(object):
    def __init__(self, address):
        try:
            if len(address) == 12:
                parts = map(lambda x:
                    int(x, 16),
                    [address[i:i+2] for i in range(0, len(address), 2)]
                )

            elif len(address) == 6:
                parts = struct.unpack('BBBBBB', str(address))

            else:
                parts = map(lambda x:
                    int(x, 16),
                    address.split(':', 5)
                )

            for p in parts:
                if p < 0 or p > 255:
                    raise ValueError

        except ValueError:
            raise ValueError('Not a Ethernet MAC address: %s' % address)

        self.address = ':'.join(['%02x'%p for p in parts])
        self.value = sum([parts[-(len(parts)-i)]<<8*(len(parts)-i-1) for i in range(len(parts))])

    def __hash__(self):
        return self.value

    def __int__(self):
        return self.value

    def __long__(self):
        return self.value

    def __repr__(self):
        return self.address

    def __cmp__(self, other):
        if isinstance(other, EthernetMACAddress):
            return cmp(self.value, other.value)
        else:
            try:
                other = long(other)
                return cmp(self.value, other)
            except ValueError:
                try:
                    other = EthernetMACAddress(other)
                    return cmp(self.value, other.value)
                except ValueError:
                    __parseaddress__

        raise ValueError('Error comparing EthernetMACAddress to %s' % type(other))

    def __eq__(self, other):
        return self.__cmp__(other) == 0

    def __ne__(self, other):
        return self.__cmp__(other) != 0

    def __lt__(self, other):
        return self.__cmp__(other) < 0

    def __le__(self, other):
        return self.__cmp__(other) <= 0

    def __gt__(self, other):
        return self.__cmp__(other) > 0

    def __ge__(self, other):
        return self.__cmp__(other) >= 0


class IPv4Address(object):
    """
    Verify and format IPv4 address given in n.n.n.n/32 format,
    calculate various values for the address.

    Raises ValueError if address is not valid.

    Attributes available:
    ipaddress: x.x.x.x address
    bitmask:   bitmask (0-32)
    netmask:   netmask in x.x.x.x format
    inverted_netmask: netmask in x.x.x.x, inverted (cisco style)
    network:   network address, raises ValueError for /32 addresses
    broadcast: broadcast address, raises ValueError for /32 addresses
    first:     return first host address in network
    last:      return last host address in network

    Internally available:
    address:   IPv4 address as long integer
    mask:      IPv4 netmask as long integer
    """

    def __init__(self, address, netmask=None, oldformat=False):
        """
        Parameters:
        address: dot format address as in inet, or long integer
        netmask: netmask in dot format or long integer
        oldformat: parse 127 as 127.0.0.0 not 0.0.0.127
        """
        self.oldformat = oldformat
        if type(address) != int and len(address) == 4 and not address.translate(None, string.digits+'abcdef'):
            address = '.'.join(str(x) for x in struct.unpack('BBBB', str(address)))

        elif isinstance(address, basestring) and address[:2] == '0x':
            address = long(address, 16)

        if type(address) in [int,long]:
            ip = address
            mask = 32

        else:
            try:
                (ip,mask) = address.split('/', 1)
            except ValueError:
                ip = address.strip()
                if netmask:
                    try:
                        netmask = self.__parseaddress__(netmask)
                        if netmask == UINT_MAX:
                            mask = 32
                        else:
                            if bin(UINT_MAX &~ netmask)[2:].count('0')>0:
                                raise ValueError
                            mask = 32-len(bin(UINT_MAX &~ netmask))+2

                    except ValueError:
                        raise ValueError('Invalid netmask value: %s' % netmask)

                elif self.oldformat:
                    if address.count('.') == 2:
                        mask = 24
                    elif address.count('.') == 1:
                        mask = 16
                    elif address.count('.') == 0:
                        mask = 8
                    else:
                        mask = 32

                else:
                    mask = 32

        try:
            mask = int(mask)
            if mask not in range(0,33):
                raise ValueError
            self.mask = UINT_MAX ^ (2**(32-mask)-1)
        except ValueError:
            raise ValueError('Invalid netmask: %s' % mask)

        try:
            self.raw_value = self.__parseaddress__(ip)
        except ValueError:
            if isinstance(address,basestring) and address=='default':
                self.raw_value = self.__parseaddress__('0.0.0.0')
                self.mask = 0
            else:
                raise ValueError('Invalid address: %s' % address)

    def __parsenumber__(self, value):
        """
        Parses decimal, octal, hex value from string
        """
        value = str(value)
        if value[:2] == '0x':
            if not value[2:].translate(None, string.digits):
                return int(value, 16)

        elif value[:1] == '0':
            if not value.translate(None, string.digits):
                return int(value, 8)

        else:
            return int(value)

        raise ValueError('Invalid number %s' % value)

    def __parseaddress__(self, value):
        """
        Try to parse an ip-address from various crazy formats defined
        for IP addresses. Of course, sane people would only pass normal
        addresses to us but who knows...
        """
        value = str(value)

        if value.count('.') == 3:
            dotted = []
            parts = value.split('.')
            for i,p in enumerate(parts):
                p = self.__parsenumber__(p)
                if p not in range(0, 256):
                    raise ValueError
                dotted.append(p)

            return reduce(lambda x,y:x+y,[
                (dotted[0]<<24), (dotted[1]<<16), (dotted[2]<<8), (dotted[3]),
            ])

        elif value.count('.') == 2:
            dotted = []
            parts = value.split('.')
            for i,p in enumerate(parts):
                p = self.__parsenumber__(p)
                if not self.oldformat:
                    if i>2 and (p<0 or p>2**8):
                        raise ValueError
                    elif i==2 and (p<0 or p>2**16):
                        raise ValueError
                else:
                    if p<0 or p>2**8:
                        raise ValueError
                dotted.append(p)
            if not self.oldformat:
                return reduce(lambda x,y:x+y,[
                    (dotted[0]<<24), (dotted[1]<<16), (dotted[2])
                ])
            else:
                return reduce(lambda x,y:x+y,[
                    (dotted[0]<<24), (dotted[1]<<16), (dotted[2]<<8)
                ])

        elif value.count('.') == 1:
            dotted = []
            parts = value.split('.')
            for i,p in enumerate(parts):
                p = self.__parsenumber__(p)
                if not self.oldformat:
                    if i==0 and (p<0 or p>2**8):
                        raise ValueError
                    elif i==1 and (p<0 or p>2**24):
                        raise ValueError
                else:
                    if (p<0 or p>2**8):
                        raise ValueError
                dotted.append(p)
            if not self.oldformat:
                return reduce(lambda x,y: x+y, [(dotted[0]<<24), (dotted[1])])
            else:
                return reduce(lambda x,y: x+y, [(dotted[0]<<24), (dotted[1]<<16)])

        elif value.count(' ') == 3:
            # Try 'aa bb cc dd' format hex address conversion. Silly? Yes
            dotted = []
            try:
                dotted = [int(x.strip(), 16) for x in value.split(' ')]
                return reduce(lambda x,y:x+y,[
                    (dotted[0]<<24), (dotted[1]<<16), (dotted[2]<<8), (dotted[3]),
                ])
            except ValueError:
                pass

        else:
            if not self.oldformat:
                return self.__parsenumber__(value)
            else:
                return self.__parsenumber__(value) << 24

        raise ValueError

    def __repr__(self):
        return self.ipaddress

    def __str__(self):
        """
        Returns a CIDR address formatted string for this address
        """
        return self.cidr_address

    def __len__(self):
        """
        Return number of hosts possible in the network, excluding network
        address and broadcast address: NOT reserving a gateway address!
        """
        if self.bitmask > 30:
            return 1
        elif self.bitmask == 30:
            return 2

        first = (self.raw_value & self.mask) + 1
        last  = (self.raw_value & self.mask) + (UINT_MAX &~ self.mask)
        return last-first

    def __hash__(self):
        return long(self.raw_value)

    def __cmp__(self, other):
        if isinstance(other, basestring):
            other = IPv4Address(other)
            return cmp(self.raw_value, other.raw_value)

        elif hasattr(other, 'raw_value'):
            return cmp(self.raw_value, other.raw_value)

        elif isinstance(other, int):
            return cmp(self.raw_value, other)

        else:
            raise ValueError("Can't compare IPv4Address to %s" % type(other))

    def __eq__(self, other):
        return self.__cmp__(other) == 0

    def __ne__(self, other):
        return self.__cmp__(other) != 0

    def __lt__(self, other):
        return self.__cmp__(other) < 0

    def __lte__(self, other):
        return self.__cmp__(other) <= 0

    def __gt__(self, other):
        return self.__cmp__(other) > 0

    def __gte__(self, other):
        return self.__cmp__(other) >= 0

    def __long__(self):
        """
        Return the integer representation for this IPv4 address
        """
        return self.raw_value

    def __long2address__(self, value):
        """
        Convert a long integer back to n.n.n.n format
        """
        parts = []
        for i in range(0, 4):
            p = str((value &~ (UINT_MAX^2**(32-i*8)-1)) >> (32-(i+1)*8))
            parts.append(p)

        return '.'.join(parts)

    def __addressclass__(self):
        for aclass, networks in ADDRESS_CLASS_MAP.items():
            for net in networks:
                if IPv4Address(net).addressInNetwork(self.ipaddress):
                    return aclass

        return ADDRESS_CLASS_DEFAULT

    @property
    def address(self):
        return self.__long2address__(self.raw_value)

    @property
    def ipaddress(self):
        return self.__long2address__(self.raw_value)

    @property
    def cidr_address(self):
        if self.bitmask==32:
            return '%s' % self.ipaddress
        else:
            return '%s/%s' % (self.ipaddress, self.bitmask)

    @property
    def bitstring(self):
        return '0x%x' % self.raw_value

    @property
    def hexbytes(self):
        return map(lambda x:
            '%02x' % int(x),
            self.__long2address__(self.raw_value).split('.')
        )

    @property
    def addressclass(self):
        return self.__addressclass__()

    @property
    def bitmask(self):
        if self.mask == UINT_MAX:
            return 32
        return 32-len(bin(UINT_MAX &~ self.mask))+2

    @property
    def netmask(self):
        return self.__long2address__(self.mask)

    @property
    def inverted_netmask(self):
        return self.__long2address__(UINT_MAX ^ self.mask)

    @property
    def network(self):
        if self.bitmask == 32:
            self.ipaddress
        return self.__long2address__(self.raw_value & self.mask)

    @property
    def broadcast(self):
        if self.bitmask == 32:
            raise ValueError('No broadcast address for /32 address')
        return self.__long2address__(
            (self.raw_value & self.mask) + (UINT_MAX &~ self.mask)
        )

    @property
    def first(self):
        if self.bitmask == 32:
            return self.ipaddress
        if self.bitmask == 31:
            return self.__long2address__(self.raw_value & self.mask)
        return IPv4Address((self.raw_value & self.mask)+1)

    @property
    def last(self):
        if self.bitmask == 32:
            return self.ipaddress
        if self.bitmask == 31:
            return self.__long2address__((self.raw_value & self.mask)+1)
        return IPv4Address(
            (self.raw_value & self.mask) + (UINT_MAX &~ self.mask) - 1
        )

    @property
    def next(self):
        address = self.raw_value+1
        if address >= UINT_MAX:
            return None
        return IPv4Address(address)

    @property
    def prev(self):
        address = self.raw_value-1
        if address < 0:
            return None
        return IPv4Address(address)

    @property
    def next_network(self):
        address = self.raw_value+2**(32-self.bitmask)
        if address >= UINT_MAX:
            return None
        return IPv4Address('%s/%s' % (address, self.bitmask))

    @property
    def previous_network(self):
        address = self.raw_value-2**(32-self.bitmask)
        if address < 0:
            return None
        return IPv4Address('%s/%s' % (address, self.bitmask))

    @property
    def dns_reverse_ptr(self):
        return '%s.in-addr.arpa.' % '.'.join(reversed(self.ipaddress.split('.')))

    @property
    def dns_reverse_origin(self):
        if self.bitmask >= 24:
            return '%s.in-addr.arpa.' % '.'.join(reversed(self.ipaddress.split('.')[:3]))
        elif self.bitmask >= 16:
            return '%s.in-addr.arpa.' % '.'.join(reversed(self.ipaddress.split('.')[:2]))
        elif self.bitmask >= 8:
            return '%s.in-addr.arpa.' % self.ipaddress.split('.')[0]
        else:
            raise ValueError("Can't create reverse origin for mask %s" % self.bitmask)

    def __getitem__(self, item):
        try:
            return getattr(self, item)
        except TypeError:
            raise KeyError
        except AttributeError, e:
            raise KeyError('No such IPv4Address item: %s' % item)

    def addressInNetwork(self, ip):
        """
        Tests if given IPv4 address is in range of this network,
        including network and broadcast addresses
        """
        if type(ip) != IPv4Address:
            ip = IPv4Address(ip)
        if self.bitmask == 0:
            return True

        if self.bitmask == 32 and ip.raw_value != self.raw_value:
            return False
        else:
            first = self.raw_value & self.mask
            last = (self.raw_value & self.mask) + (UINT_MAX &~ self.mask)
            if ip.raw_value < first or ip.raw_value > last:
                return False

        return True

    def hostInNetwork(self, address):
        """
        Tests if given IPv4 address is in range of this network,
        excluding network and broadcast addresses
        """
        ip = IPv4Address(address)
        if self.bitmask == 0:
            return True
        if self.bitmask == 32 and ip.raw_value != self.raw_value:
            return False

        if self.bitmask == 31:
            first = self.raw_value & self.mask
            if ip.raw_value < first or ip.raw_value > first+1:
                return False
        else:
            first = self.raw_value & self.mask
            last = (self.raw_value & self.mask) + (UINT_MAX &~ self.mask)
            if ip.raw_value <= first or ip.raw_value >= last:
                return False

        return True

    def split(self, bitmask, maxcount=None):
        if self.bitmask >= 30:
            raise ValueError("Can't split network with mask %s" % self.bitmask)

        try:
            bitmask = int(bitmask)
            if bitmask < 1 or bitmask > 30:
                raise ValueError
        except ValueError:
            raise ValueError('Invalid split mask: %s' % bitmask)

        if bitmask <= self.bitmask:
            raise ValueError('Split mask must be larger than network mask %s' % self.bitmask)

        networks = [IPv4Address('%s/%s' % (self.ipaddress, bitmask))]
        last = self.last
        next = IPv4Address('%s/%s' % (self.raw_value+2**(32-bitmask), bitmask))
        while True:
            if maxcount is not None and maxcount < len(networks):
                break
            networks.append(next)

            if next.last.address >= last.address:
                break
            next = IPv4Address('%s/%s' % (next.address+2**(32-bitmask), bitmask))

        return networks

class IPv4AddressRangeList(list):
    """
    Parses nmap style address range specifications to IPv4AddressRange
    objects. Supported example lines:
        10.0.0.1-254
        10.0.1,2,3.1-254
        10,11.0.1,2,3-5.1-254
    """

    def __init__(self, value):
        try:
            (parts) = value.split('.', 3)
        except ValueError:
            raise ValueError('Unsupported value: %s' % value)

        part_lists = []
        for i, field in enumerate(parts[:-1]):
            part_lists.append([])
            if field.count(',')>0:
                values = field.split(',')
            else:
                values = [field]

            for v in values:
                if v.count('-')==1:
                    start, end = [int(x) for x in v.split('-')]
                    if (start>end): raise ValueError
                    for j in range(start, end+1):
                        part_lists[i].append(j)
                else:
                    part_lists[i].append(v)

        part_lists.append(parts[-1].split(','))
        for p1 in [str(x) for x in part_lists[0]]:
            for p2 in [str(x) for x in part_lists[1]]:
                for p3 in [str(x) for x in part_lists[2]]:
                    for p4 in [str(x) for x in part_lists[3]]:
                        self.append(IPv4AddressRange('.'.join([p1, p2, p3, p4])))

class IPv4AddressRange(object):
    """
    Defines a IPv4 address range, which you can:
    - check length of arbitrary range quickly
    - check if given address is in range
    - iterate to get IPv4Address objects for each address in range
    """

    def __init__(self, first, last=None):
        """
        First address and last address must be valid IPv4 addresses, and first
        address must be smaller than last address.

        Any netmask given to the first or last address is ignored, i.e.
        IPv4AddressRange('192.168.0.0/24','192.168.0.10/8') returns range
        192.168.0.0-192.168.0.10

        Raises ValueError if the addresses can not be parsed or if the range is
        invalid.
        """
        self.__next = 0

        if last is not None:
            self.first = IPv4Address(first)
            self.last = IPv4Address(last)

        else:
            # Support nmap format like 1.2.3.1-254 for 1.2.3.1 to 1.2.3.254
            try:
<<<<<<< HEAD
                (start_ip,subnet_last) = first.split('-', 1)
=======
                (start_ip, subnet_last) = first.split('-', 1)
>>>>>>> 576d2c7a
                self.first = IPv4Address(start_ip)
                last = '%s.%s' % (
                    '.'.join(self.first.ipaddress.split('.')[:-len(subnet_last.split('.'))]),
                    subnet_last
                )
<<<<<<< HEAD
                self.last = IPv4Address(last.lstrip('.'))
            except ValueError,e:
                raise ValueError('Error parsing %s: %s' % (first,e))
=======
                self.last = IPv4Address(last)
            except ValueError, e:
                raise ValueError('Error parsing %s: %s' % (first, e))
>>>>>>> 576d2c7a

        if self.last.address<self.first.address:
            raise ValueError('Invalid range: last address is smaller than first address')

    def __repr__(self):
        return '%s-%s' % (self.first.ipaddress, self.last.ipaddress)

    def __str__(self):
        return '%s-%s' % (self.first.ipaddress, self.last.ipaddress)

    def __len__(self):
        """
        Returns number of addresses in the range, including first and last address
        """
        return self.last.address - self.first.address + 1

    def __iter__(self):
        return self

    def next(self):
        if self.first.address+self.__next>self.last.address:
            raise StopIteration
        address = IPv4Address(self.first.address+self.__next)
        self.__next += 1
        return address

    def contains(self, item):
        """
        Check if given address is in the range, including first and last
        address.

        The item must be IPv4Address object.
        """
        if item.address < self.first.address or item.address > self.last.address:
            return False
        return True

class IPv6Address(dict):
    def __init__(self, value):
        if value == 'default':
            value = '::0/0'

        try:
            address, bitmask = value.split('/')
        except ValueError:
            address = value
            bitmask = 128

        try:
            bitmask = int(bitmask)
            if int(bitmask) < 0 or int(bitmask) > 128:
                raise ValueError

        except ValueError:
            raise ValueError('Invalid IPv6 mask %s' % bitmask)

        try:
            subs = address.split(':')
            if len(subs) == 1:
                raise ValueError

            if subs.count('') > 0:
                pad = subs.index('')
                if subs[pad+1] == '':
                    subs.pop(pad+1)

                if subs[0] != '':
                    start = ''.join(['%04x' % int(s,16) for s in subs[:subs.index('')]])
                    end = ''.join(['%04x' % int(s,16) for s in subs[subs.index('')+1:]])
                    bitstring = '%s%s%s' % (start,'0'*(32-len(start)-len(end)),end)
                else:
                    end = ''.join(['%04x' % int(s,16) for s in subs[1:]])
                    bitstring = '%s%s' % ('0'*(32-len(end)),end)

            else:
                bitstring = ''.join(['%04x' % int(s,16) for s in subs])[2:]

            hex_bitstring = '0x%s' % bitstring

            addrval = long(hex_bitstring, 16)
            network_bitstring = '0x%032x' % (
                addrval &~ ( U128_MAX & (2**(128-bitmask)-1) )
            )

            nbs = [int(network_bitstring[2:][i:i+4], 16) for i in range(0, 32, 4)]
            if len(nbs) > nbs.count(0):
                while nbs[-1] == 0:
                    nbs = nbs[:-1]

            network = '%s::/%s' % (':'.join(['%x' % n for n in nbs]), bitmask)

            try:
                revnibbles = '.'.join(
                    reversed([bitstring[x] for x in range(0, len(bitstring))])
                )
            except IndexError, emsg:
                raise ValueError('Error splitting bitstring for revnibbles: %s' % emsg)

        except ValueError,emsg:
            raise ValueError('Invalid IPv6 address: %s: %s' % (value, emsg))

        if not address.endswith('::'):
            self['type'] = 'address'
        else:
            self['type'] = 'subnet'

        self.update({
            'address':  address,
            'bitstring': hex_bitstring,
            'bitmask': bitmask,
            'network': network,
            'network_bitstring': network_bitstring,
            'revnibbles_int': '%s.ip6.int.' % revnibbles,
            'revnibbles_arpa': '%s.ip6.arpa.' % revnibbles,
        })


    @property
    def address(self):
        return self['address'].lower()

    @property
    def bitstring(self):
        return self['bitstring']

    @property
    def bitmask(self):
        return self['bitmask']

    @property
    def network(self):
        return self['network']

    @property
    def network_bitstring(self):
        return self['network_bitstring']

    @property
    def revnibbles_arpa(self):
        return self['revnibbles_arpa']

    @property
    def revnibbles_int(self):
        return self['revnibbles_int']

    def __getattr__(self, attr):
        try:
            return self[attr]
        except KeyError:
            raise AttributeError('No such IPv6Address attribute: %s' % attr)

    def __hash__(self):
        return long(self.address)

    def __cmp__(self, other):
        if not hasattr(other, 'address'):
            return -1

        if self.address < other.address:
            return -1

        elif self.address > other.address:
            return 1

        return 0

    def __eq__(self,other):
        return self.__cmp__(other) == 0

    def __ne__(self,other):
        return self.__cmp__(other) != 0

    def __lt__(self, other):
        return self.__cmp__(other) < 0

    def __lte__(self, other):
        return self.__cmp__(other) <= 0

    def __gt__(self, other):
        return self.__cmp__(other) > 0

    def __gte__(self, other):
        return self.__cmp__(other) >= 0

    def __repr__(self):
        return '%s/%s' % (self.address, self.bitmask)

    def __addrfmt__(self, address, mask):
        s = '%032x' % address
        value = ['%x' % int(s[i:i+4],16) for i in range(0,32,4)]

        # Find the longest chain of 0's to truncate
        longest = 0
        index = None
        i = 0
        while i < len(value):
            if int(value[i],16) != 0:
                i+=1
                continue
            zeros = 0
            for v in value[i:]:
                if int(v,16) != 0:
                    break
                zeros += 1
            if zeros > longest:
                longest = zeros
                index = i
            i += zeros

        if index is not None:
            del(value[index:index+longest])
            value.insert(index,'')

        value = ':'.join(value)
        if value.startswith(':'):
            value = ':'+value
        if value.endswith(':'):
            value += ':'

        return '%s/%s' % (value,mask)

    @property
    def first(self):
        return IPv6Address(
            self.__addrfmt__(
                int(self.network_bitstring,16)+1,
                self.bitmask
            )
        )

    @property
    def last(self):
        return IPv6Address(
            self.__addrfmt__(
                int(self.network_bitstring,16)+2**(128-self.bitmask)-2,
                self.bitmask
            )
        )

    @property
    def broadcast(self):
        return IPv6Address(
            self.__addrfmt__(
                int(self.network_bitstring,16)+2**(128-self.bitmask)-1,
                self.bitmask
            )
        )

    @property
    def next(self):
        next = int(self.bitstring,16) + 1
        if next > U128_MAX:
            return None
        return IPv6Address(self.__addrfmt__(next,self.bitmask))

    @property
    def previous(self):
        next = int(self.bitstring,16) - 1
        if next < 0:
            return None
        return IPv6Address(self.__addrfmt__(next,self.bitmask))

    @property
    def next_network(self):
        network = int(self.network_bitstring,16) + 2**(128-self.bitmask)
        if network >= U128_MAX:
            return None
        return IPv6Address(self.__addrfmt__(network,self.bitmask))

    @property
    def previous_network(self):
        network = int(self.network_bitstring,16) - 2**(128-self.bitmask)
        if network < 0:
            return None
        return IPv6Address(self.__addrfmt__(network,self.bitmask))

    def addressInNetwork(self,value):
        """
        Tests if given IPv6 address is in range of this network,
        including network and broadcast addresses
        """
        if type(value) is not IPv6Address:
            try:
                value = IPv6Address(value)
            except ValueError,e:
                raise ValueError('Invalid IPv6Address: %s' % value)

        value = int(value.bitstring,16)
        first = int(self.network_bitstring,16)
        last = int(self.network_bitstring,16)+2**(128-self.bitmask)-1
        if value < first or value > last:
            return False

        return True

    def hostInNetwork(self, address):
        if type(address) is not IPv6Address:
            try:
                address = IPv6Address(address)
            except ValueError,e:
                raise ValueError('Invalid IPv6Address: %s' % address)

        address = int(address.bitstring, 16)
        first = int(self.network_bitstring, 16) + 1
        last = int(self.network_bitstring, 16) + 2**(128-self.bitmask) - 1
        if address < first or address > last:
            return False

        return True

class IPv4AddressList(dict):
    def __init__(self,values):
        for v in values:
            if not isinstance(v,IPv4Address):
                v = IPv4Address(v)

            if self.has_key(v.address):
                print 'Duplicate address'
                continue

            self[v.address] = v

    def keys(self):
        return sorted(map(lambda a: int(a), dict.keys(self)))

    def values(self):
        return [self[a] for a in map(lambda a: int(a), self.keys())]

    def items(self):
        return [(a,self[a]) for a in map(lambda a: int(a), self.keys())]

    def sorted_shortened(self):
        """
        Return the entries in IPv4Address, sorted by address and compressed
        to IPv4Range objects when consequetive addresses are found.

        Returns mixed list of IPv4Address and IPv4Range objects.
        """
        addresses = []
        iprange = []
        for v in self.values():
            if iprange == []:
                iprange = [v]
                continue

            if v.address == iprange[-1].address+1:
                iprange.append(v)
                continue

            if len(iprange) > 1:
                addresses.append(IPv4AddressRange(
                    iprange[0].ipaddress,
                    iprange[-1].ipaddress,
                ))
            elif len(iprange) == 1:
                addresses.append(iprange[0])
            else:
                raise NotImplementedError('IMPOSSIBLE BUG: %s' % iprange)

            iprange = [v]

        if len(iprange) > 1:
            addresses.append(IPv4AddressRange(
                iprange[0].ipaddress,
                iprange[-1].ipaddress
            ))

        elif len(iprange) == 1:
            addresses.append(iprange[0])

        return addresses

class SubnetPrefixIterator(object):
    def __init__(self, address, splitmask):
        try:
            splitmask = int(splitmask)
        except ValueError:
            raise ValueError('Invalid splitmask')

        try:
            self.address = IPv4Address(address)
            self.last = self.address.bitmask<=29 and self.address.last.address or None
        except ValueError,emsg:
            try:
                self.address = IPv6Address(address)
                self.last = long(self.address.last.bitstring,16)
            except ValueError:
                raise ValueError('Not valid IPv4 or IPv6 address: %s' % address)

        if isinstance(self.address,IPv4Address) and self.address.bitmask>=30:
            raise ValueError("Can't split address with mask %s" % self.address.bitmask)
        if self.address.bitmask >= splitmask:
            raise ValueError('Split mask must be smaller than network mask')

        if isinstance(self.address,IPv4Address):
            self.first = IPv4Address('%s/%s' % (self.address.network,splitmask))
        if isinstance(self.address,IPv6Address):
            a = self.address.network.split('/')[0]
            self.first = IPv6Address('%s/%s' % (a,splitmask))
        self.__next = self.first

    def __iter__(self):
        return self

    def next(self):
        try:
            if type(self.__next) == IPv4Address:
                if self.__next is None:
                    raise StopIteration
                entry = self.__next
                if self.address.last.address <= entry.first.address:
                    raise StopIteration
                self.__next = entry.next_network

            if type(self.__next) == IPv6Address:
                if self.__next is None:
                    raise StopIteration
                entry = self.__next
                entry_first = long(entry.first.bitstring,16)
                if self.last <= entry_first:
                    raise StopIteration
                self.__next = entry.next_network

        except StopIteration:
            self.__next = self.first
            raise StopIteration

        return entry
<|MERGE_RESOLUTION|>--- conflicted
+++ resolved
@@ -640,6 +640,10 @@
         First address and last address must be valid IPv4 addresses, and first
         address must be smaller than last address.
 
+        If last is omitted and only first address is given, the value must be a
+        valid subnet and the generated range covers all addresses, not just 'hosts':
+        i.e. 192.168.0.0/24 == 192.168.0.0-192.168.0.255
+
         Any netmask given to the first or last address is ignored, i.e.
         IPv4AddressRange('192.168.0.0/24','192.168.0.10/8') returns range
         192.168.0.0-192.168.0.10
@@ -653,30 +657,30 @@
             self.first = IPv4Address(first)
             self.last = IPv4Address(last)
 
+        elif first.count('/') == 1:
+            # Support giving a subnet as range, but
+            try:
+                network = IPv4Address(first)
+                self.first = IPv4Address(network.network)
+                self.last = IPv4Address(network.broadcast)
+            except ValueError:
+                raise ValueError('Error parsing %s: %s' % (first,e))
+
         else:
             # Support nmap format like 1.2.3.1-254 for 1.2.3.1 to 1.2.3.254
             try:
-<<<<<<< HEAD
                 (start_ip,subnet_last) = first.split('-', 1)
-=======
                 (start_ip, subnet_last) = first.split('-', 1)
->>>>>>> 576d2c7a
                 self.first = IPv4Address(start_ip)
                 last = '%s.%s' % (
                     '.'.join(self.first.ipaddress.split('.')[:-len(subnet_last.split('.'))]),
                     subnet_last
                 )
-<<<<<<< HEAD
                 self.last = IPv4Address(last.lstrip('.'))
             except ValueError,e:
                 raise ValueError('Error parsing %s: %s' % (first,e))
-=======
-                self.last = IPv4Address(last)
-            except ValueError, e:
-                raise ValueError('Error parsing %s: %s' % (first, e))
->>>>>>> 576d2c7a
-
-        if self.last.address<self.first.address:
+
+        if self.last.address < self.first.address:
             raise ValueError('Invalid range: last address is smaller than first address')
 
     def __repr__(self):
@@ -695,10 +699,12 @@
         return self
 
     def next(self):
-        if self.first.address+self.__next>self.last.address:
+        if self.first.raw_value + self.__next > self.last.raw_value:
             raise StopIteration
-        address = IPv4Address(self.first.address+self.__next)
+
+        address = IPv4Address(self.first.raw_value + self.__next)
         self.__next += 1
+
         return address
 
     def contains(self, item):
