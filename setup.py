--- conflicted
+++ resolved
@@ -4,11 +4,7 @@
 import glob
 from setuptools import setup, find_packages
 
-<<<<<<< HEAD
-VERSION='2.5.3'
-=======
 VERSION='3.0.0'
->>>>>>> 40fe2001
 
 setup(
     name = 'seine',
